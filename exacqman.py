--- conflicted
+++ resolved
@@ -549,10 +549,6 @@
 
         try:
             extracted_video_name = exapi.get_video(settings.camera_id, start, end, video_filename=settings.output_filename)
-<<<<<<< HEAD
-            exapi = Exacqvision(settings.server_ip, settings.user, settings.password, timezone) # Reinstantiated object because of auth token timeout
-=======
->>>>>>> 0d0d841a
             video_timestamps = exapi.get_timestamps(settings.camera_id, start, end)
         except ExacqvisionError as e:
             print(f'Failed to get video. Make sure selected camera: {settings.camera_alias} is part of selected server: {settings.server}. {e}')
